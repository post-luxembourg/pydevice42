--- conflicted
+++ resolved
@@ -209,13 +209,8 @@
     def get_all_service_instances(self) -> t.Iterable[tt.JSON_Res]:
         return self._flattened_paginated_request("/api/2.0/service_instances/")
 
-<<<<<<< HEAD
-    def get_all_application_components(self) -> tt.JSON_Res:
+    def get_all_application_components(self) -> t.Iterable[tt.JSON_Res]:
         return self._flattened_paginated_request("/api/1.0/appcomps/")
-=======
-    def get_all_application_components(self) -> t.Iterable[tt.JSON_Res]:
-        return self._flattened_paginated_request("/api/2.0/appcomps/")
->>>>>>> 9a0a78bb
 
     def get_all_operating_systems(self) -> t.Iterable[tt.JSON_Res]:
         return self._flattened_paginated_request("/api/1.0/operatingsystems/")
